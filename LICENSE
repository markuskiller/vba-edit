--- conflicted
+++ resolved
@@ -1,9 +1,4 @@
 Copyright (c) 2024 - 2025, Markus Killer
-<<<<<<< HEAD
-All rights reserved.
-
-=======
->>>>>>> 850634d0
 All rights reserved.
 
 Redistribution and use in source and binary forms, with or without modification,
