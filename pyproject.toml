[build-system]
requires = ["setuptools>=61.0", "wheel"]
build-backend = "setuptools.build_meta"

[project]
<<<<<<< HEAD
name = "vba-editRD"                     
version = "0.3.1"                     
=======
name = "vba_edit"                     
version = "0.4.0a1"                     
>>>>>>> e4eb37b4
description = "Enable seamless MS Office VBA code editing in preferred editor or IDE (facilitating the use of coding assistants and version control workflows)"
authors = [
    {name = "Markus Killer", email = "m.killer@langui.ch"},
    {name = "onderhold"}
]
readme = "README.rst"                  
requires-python = ">=3.9"             # Minimum Python version
license = {file = "LICENSE"}          
keywords = ["vba", "excel", "word", "office", "automation", "macro", "PyPI"]
classifiers = [
    "Development Status :: 3 - Alpha",
    "Intended Audience :: Developers",
    "Programming Language :: Python :: 3",
    "Programming Language :: Python :: 3.9",
    "Programming Language :: Python :: 3.10",
    "Programming Language :: Python :: 3.11",
    "Programming Language :: Python :: 3.12",
    "Programming Language :: Python :: 3.13",
    "Programming Language :: Python :: Implementation :: CPython",
    "License :: OSI Approved :: BSD License",
    "Operating System :: Microsoft :: Windows",
    "Topic :: Office/Business :: Office Suites",
]
dependencies = ["chardet", "pywin32 >= 224;platform_system=='Windows'" ,"watchgod"]               # Required dependencies

[project.optional-dependencies]
dev = [
    "black",
    "bumpver",
    "ruff",
    "pytest",
    "pytest-cov>=4.0.0",
    "twine",
    "wheel",
    "pyinstaller",
]
all = [
    "xlwings>=0.28.0"
]

# Fügen Sie diese Sektion hinzu:
[tool.setuptools.packages.find]
where = ["src"]

[tool.setuptools.package-dir]
"" = "src"

[project.scripts]
word-vba =  "vba_edit.word_vba:main"
excel-vba = "vba_edit.excel_vba:main"
access-vba = "vba_edit.access_vba:main"
powerpoint-vba = "vba_edit.powerpoint_vba:main"


[project.urls]
Homepage = "https://langui.ch/current-projects/vba-edit/"
Documentation = "https://github.com/markuskiller/vba-edit/blob/main/README.md"
Source = "https://github.com/markuskiller/vba-edit"
Changelog = "https://github.com/markuskiller/vba-edit/blob/main/CHANGELOG.md"

[tool.black]
line-length = 120
target-version = ['py312']  # Target Python version

[tool.ruff]
line-length = 120
target-version = 'py312'
fix = true
show-fixes = true
respect-gitignore = true
src = ["src", "vba_edit", "tests"]

[tool.isort]
profile = "black"
line_length = 120
src_paths = ["src", "vba_edit", "tests"]

[tool.bumpver]
current_version = "0.1.0"
version_pattern = "MAJOR.MINOR.PATCH"
commit_message  = "bump version {old_version} -> {new_version}"
commit          = true
tag             = false
push            = false

[tool.bumpver.file_patterns]
    "pyproject.toml" = [
        'current_version = "{version}"',
        'version = "{version}"',
    ]
    "src/vba_edit/__init__.py" = ["{version}"]
    "setup.cfg" = ['version = {version}']
    
# MyPy Type Checker Configuration
[tool.mypy]
python_version = "3.8"
warn_return_any = true
warn_unused_configs = true
disallow_untyped_defs = true
disallow_incomplete_defs = true
check_untyped_defs = true
disallow_untyped_decorators = true
no_implicit_optional = true
warn_redundant_casts = true
warn_unused_ignores = true
warn_no_return = true
warn_unreachable = true
strict_equality = true

[[tool.mypy.overrides]]
module = [
    "win32com.*",
    "pythoncom.*",
    "pywintypes.*",
    "watchgod.*",
]

# Pytest Configuration
[tool.pytest.ini_options]
minversion = "7.0"
addopts = "-ra -q --strict-markers --strict-config"
testpaths = ["tests"]
filterwarnings = [
    "error",
    "ignore::UserWarning",
    "ignore::DeprecationWarning",
]
markers = [
    "slow: marks tests as slow (deselect with '-m \"not slow\"')",
    "integration: marks tests as integration tests",
    "unit: marks tests as unit tests",
]

# Coverage Configuration
[tool.coverage.run]
source = ["src"]
omit = [
    "*/tests/*",
    "*/test_*",
    "*/conftest.py",
]

[tool.coverage.report]
exclude_lines = [
    "pragma: no cover",
    "def __repr__",
    "if self.debug:",
    "if settings.DEBUG",
    "raise AssertionError",
    "raise NotImplementedError",
    "if 0:",
    "if __name__ == .__main__.:",
    "class .*\\(Protocol\\):",
    "@(abc\\.)?abstractmethod",
]

# Flake8 Configuration (in pyproject.toml format for compatibility)
[tool.flake8]
max-line-length = 120
extend-ignore = ["E203", "W503"]
exclude = [
    ".git",
    "__pycache__",
    "build",
    "dist",
    ".eggs",
    "*.egg-info",
    ".venv",
    ".env",
]
<|MERGE_RESOLUTION|>--- conflicted
+++ resolved
@@ -3,13 +3,8 @@
 build-backend = "setuptools.build_meta"
 
 [project]
-<<<<<<< HEAD
-name = "vba-editRD"                     
-version = "0.3.1"                     
-=======
 name = "vba_edit"                     
 version = "0.4.0a1"                     
->>>>>>> e4eb37b4
 description = "Enable seamless MS Office VBA code editing in preferred editor or IDE (facilitating the use of coding assistants and version control workflows)"
 authors = [
     {name = "Markus Killer", email = "m.killer@langui.ch"},
