import argparse
import os
import sys
from PyInstaller.__main__ import run

<<<<<<< HEAD
# Get the absolute path to the src directory
src_dir = os.path.join(os.path.dirname(os.path.abspath(__file__)), "src", "vba_edit")

# Build Word-VBA executable
word_vba_args = [
    os.path.join(src_dir, "word_vba.py"),  # Full path to entry point
    "--onefile",
    "--name=word-vba",
    "--clean",
    "--paths",
    src_dir,  # Add src directory to Python path
]

# Build Excel-VBA executable
excel_vba_args = [
    os.path.join(src_dir, "excel_vba.py"),  # Full path to entry point
    "--onefile",
    "--name=excel-vba",
    "--clean",
    "--paths",
    src_dir,  # Add src directory to Python path
]

# Build Access-VBA executable
access_vba_args = [
    os.path.join(src_dir, "access_vba.py"),  # Full path to entry point
    "--onefile",
    "--name=access-vba",
    "--clean",
    "--paths",
    src_dir,  # Add src directory to Python path
]

# Build PowerPoint-VBA executable
powerpoint_vba_args = [
    os.path.join(src_dir, "powerpoint_vba.py"),  # Full path to entry point
    "--onefile",
    "--name=powerpoint-vba",
    "--clean",
    "--paths",
    src_dir,  # Add src directory to Python path
]

# Create executables
print("Building word-vba.exe...")
run(word_vba_args)

print("Building excel-vba.exe...")
run(excel_vba_args)

print("Building access-vba.exe...")
run(access_vba_args)

print("Building powerpoint-vba.exe...")
run(powerpoint_vba_args)
=======

def create_build_config():
    """Create build configuration for all supported applications."""
    # Get the absolute path to the src directory
    src_dir = os.path.join(os.path.dirname(os.path.abspath(__file__)), "src", "vba_edit")

    return {
        "word": {
            "script": os.path.join(src_dir, "word_vba.py"),
            "name": "word-vba",
            "description": "Word VBA CLI tool",
        },
        "excel": {
            "script": os.path.join(src_dir, "excel_vba.py"),
            "name": "excel-vba",
            "description": "Excel VBA CLI tool",
        },
        "access": {
            "script": os.path.join(src_dir, "access_vba.py"),
            "name": "access-vba",
            "description": "Access VBA CLI tool",
        },
        "powerpoint": {
            "script": os.path.join(src_dir, "powerpoint_vba.py"),
            "name": "powerpoint-vba",
            "description": "PowerPoint VBA CLI tool",
        },
    }


def build_executable(app_name: str, config: dict, src_dir: str, additional_args: list = None):
    """Build a single executable using PyInstaller."""
    script_path = config["script"]
    exe_name = config["name"]

    # Check if script exists
    if not os.path.exists(script_path):
        print(f"Error: Script not found: {script_path}")
        return False

    # Base PyInstaller arguments
    args = [
        script_path,
        "--onefile",
        f"--name={exe_name}",
        "--clean",
        "--paths",
        src_dir,
    ]

    # Add any additional arguments
    if additional_args:
        args.extend(additional_args)

    print(f"Building {exe_name}.exe...")
    print(f"  Script: {script_path}")
    print(f"  Arguments: {' '.join(args)}")

    try:
        run(args)
        print(f"✓ Successfully built {exe_name}.exe")
        return True
    except Exception as e:
        print(f"✗ Failed to build {exe_name}.exe: {e}")
        return False


def main():
    """Main entry point for the build script."""
    parser = argparse.ArgumentParser(
        description="Build VBA-edit executables using PyInstaller",
        formatter_class=argparse.RawDescriptionHelpFormatter,
        epilog="""
Examples:
    python create_binaries.py                    # Build all executables
    python create_binaries.py --apps excel      # Build only excel-vba.exe
    python create_binaries.py --apps word excel # Build word-vba.exe and excel-vba.exe
    python create_binaries.py --list            # List available applications
    python create_binaries.py --debug           # Build with debug info (no UPX compression)
        """,
    )

    # Get build configuration
    build_config = create_build_config()
    available_apps = list(build_config.keys())

    parser.add_argument(
        "--apps",
        nargs="*",
        choices=available_apps,
        help=f"Specify which applications to build. Available: {', '.join(available_apps)}. If not specified, builds all.",
    )

    parser.add_argument("--list", action="store_true", help="List all available applications and exit")

    parser.add_argument(
        "--debug", action="store_true", help="Build with debug information (larger executables, faster build)"
    )

    parser.add_argument("--output-dir", help="Specify output directory for executables (default: dist/)")

    args = parser.parse_args()

    # Handle --list option
    if args.list:
        print("Available applications:")
        for app_name, config in build_config.items():
            print(f"  {app_name:12} -> {config['name']}.exe ({config['description']})")
        return

    # Determine which apps to build
    if args.apps:
        apps_to_build = args.apps
    else:
        apps_to_build = available_apps

    print(f"Building executables for: {', '.join(apps_to_build)}")
    print("-" * 50)

    # Get src directory
    src_dir = os.path.join(os.path.dirname(os.path.abspath(__file__)), "src", "vba_edit")

    # Prepare additional PyInstaller arguments
    additional_args = []
    if args.output_dir:
        additional_args.extend(["--distpath", args.output_dir])

    if args.debug:
        additional_args.extend(["--debug", "all", "--console"])

    # Build executables
    successful_builds = []
    failed_builds = []

    for app_name in apps_to_build:
        if app_name not in build_config:
            print(f"Warning: Unknown application '{app_name}', skipping...")
            continue

        config = build_config[app_name]
        success = build_executable(app_name, config, src_dir, additional_args)

        if success:
            successful_builds.append(app_name)
        else:
            failed_builds.append(app_name)

        print()  # Add blank line between builds

    # Summary
    print("=" * 50)
    print("Build Summary:")
    if successful_builds:
        print(f"✓ Successfully built: {', '.join(successful_builds)}")
    if failed_builds:
        print(f"✗ Failed to build: {', '.join(failed_builds)}")
        sys.exit(1)

    print("All requested executables built successfully!")


if __name__ == "__main__":
    main()
>>>>>>> 850634d0
<|MERGE_RESOLUTION|>--- conflicted
+++ resolved
@@ -3,63 +3,6 @@
 import sys
 from PyInstaller.__main__ import run
 
-<<<<<<< HEAD
-# Get the absolute path to the src directory
-src_dir = os.path.join(os.path.dirname(os.path.abspath(__file__)), "src", "vba_edit")
-
-# Build Word-VBA executable
-word_vba_args = [
-    os.path.join(src_dir, "word_vba.py"),  # Full path to entry point
-    "--onefile",
-    "--name=word-vba",
-    "--clean",
-    "--paths",
-    src_dir,  # Add src directory to Python path
-]
-
-# Build Excel-VBA executable
-excel_vba_args = [
-    os.path.join(src_dir, "excel_vba.py"),  # Full path to entry point
-    "--onefile",
-    "--name=excel-vba",
-    "--clean",
-    "--paths",
-    src_dir,  # Add src directory to Python path
-]
-
-# Build Access-VBA executable
-access_vba_args = [
-    os.path.join(src_dir, "access_vba.py"),  # Full path to entry point
-    "--onefile",
-    "--name=access-vba",
-    "--clean",
-    "--paths",
-    src_dir,  # Add src directory to Python path
-]
-
-# Build PowerPoint-VBA executable
-powerpoint_vba_args = [
-    os.path.join(src_dir, "powerpoint_vba.py"),  # Full path to entry point
-    "--onefile",
-    "--name=powerpoint-vba",
-    "--clean",
-    "--paths",
-    src_dir,  # Add src directory to Python path
-]
-
-# Create executables
-print("Building word-vba.exe...")
-run(word_vba_args)
-
-print("Building excel-vba.exe...")
-run(excel_vba_args)
-
-print("Building access-vba.exe...")
-run(access_vba_args)
-
-print("Building powerpoint-vba.exe...")
-run(powerpoint_vba_args)
-=======
 
 def create_build_config():
     """Create build configuration for all supported applications."""
@@ -222,5 +165,4 @@
 
 
 if __name__ == "__main__":
-    main()
->>>>>>> 850634d0
+    main()