--- conflicted
+++ resolved
@@ -154,47 +154,21 @@
     }
 
     @classmethod
-    def is_document_module(cls, name: str, app_type: str) -> bool:
-        """Check if a name matches document module patterns for specific Office app.
-        
-        Args:
-            name: Name to check
-            app_type: Office application type ('word', 'excel', 'powerpoint', 'access')
-            
-        Returns:
-            bool: True if name matches document module pattern for the app
-            
-        Raises:
-            ValueError: If app_type is not supported
-        """
-        app_type = app_type.lower()
-        
-        if app_type not in {'word', 'excel', 'powerpoint', 'access'}:
-            raise ValueError(f"Unsupported application type: {app_type}")
-            
-        # Access has no document modules
-        if app_type == 'access':
-            return False
-            
-        # Word document check
-        if app_type == 'word':
-            return name in cls.WORD_DOCUMENT_NAMES
-            
-        # Excel specific checks
-        if app_type == 'excel':
-            if name in cls.EXCEL_WORKBOOK_NAMES:
-                return True
-            return any(
-                name.startswith(prefix) and name[len(prefix):].isdigit()
-                for prefix in cls.EXCEL_SHEET_PREFIXES
-            )
-            
-        # PowerPoint specific checks
-        if app_type == 'powerpoint':
-            return any(
-                name.startswith(prefix) and name[len(prefix):].isdigit()
-                for prefix in cls.POWERPOINT_SLIDE_PREFIXES
-            )
+    def is_document_module(cls, name: str) -> bool:
+        """Check if a name matches any known document module name."""
+        # Handle standard document modules (Excel/Word)
+        if name in cls.EXCEL_WORKBOOK_NAMES or name in cls.WORD_DOCUMENT_NAMES:
+            return True
+
+        # Handle Excel sheets
+        if any(name.startswith(prefix) and name[len(prefix) :].isdigit() for prefix in cls.EXCEL_SHEET_PREFIXES):
+            return True
+
+        # Handle PowerPoint slides
+        if any(name.startswith(prefix) and name[len(prefix) :].isdigit() for prefix in cls.POWERPOINT_SLIDE_PREFIXES):
+            return True
+
+        return False
 
 
 # VBA type definitions and constants
@@ -257,15 +231,6 @@
     analyzing module types, handling headers, and preparing content for import/export
     operations. It serves as a utility class for the main Office-specific handlers.
     """
-    def __init__(self, app_name: str):
-        """Initialize component handler.
-        
-        Args:
-            app_name: Name of Office application ('word', 'excel', 'powerpoint', 'access')
-        """
-        self.app_name = app_name.lower()
-        if self.app_name not in {'word', 'excel', 'powerpoint', 'access'}:
-            raise ValueError(f"Unsupported application type: {app_name}")
 
     def __init__(self, use_rubberduck_folders: bool = False):
         """Initialize the component handler.
@@ -356,8 +321,8 @@
         suffix = file_path.suffix.lower()
         name = file_path.stem
 
-        # Check if it's a known document module name for this app type
-        if VBADocumentNames.is_document_module(name, self.app_name):
+        # Check if it's a known document module name in any language
+        if VBADocumentNames.is_document_module(name):
             return VBAModuleType.DOCUMENT
 
         if suffix == ".bas":
@@ -724,11 +689,7 @@
             self.in_file_headers = in_file_headers
             self.app = None
             self.doc = None
-<<<<<<< HEAD
-            self.component_handler = VBAComponentHandler(app_name=self.app_name)
-=======
             self.component_handler = VBAComponentHandler(use_rubberduck_folders)
->>>>>>> 850634d0
 
             # Configure logging
             log_level = logging.DEBUG if verbose else logging.INFO
