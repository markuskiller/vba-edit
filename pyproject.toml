--- conflicted
+++ resolved
@@ -4,11 +4,7 @@
 
 [project]
 name = "vba_edit"
-<<<<<<< HEAD
-version = "0.5.0a1"
-=======
 version = "0.4.2"
->>>>>>> 8c3929d9
 description = "Enable seamless MS Office VBA code editing in preferred editor or IDE (facilitating the use of coding assistants and version control workflows)"
 authors = [{ name = "Markus Killer", email = "m.killer@langui.ch" }]
 readme = "README.md"
@@ -68,7 +64,6 @@
 Homepage = "https://langui.ch/current-projects/vba-edit/"
 Documentation = "https://github.com/markuskiller/vba-edit/blob/main/README.md"
 Source = "https://github.com/markuskiller/vba-edit"
-"Bug Tracker" = "https://github.com/markuskiller/vba-edit/issues"
 Changelog = "https://github.com/markuskiller/vba-edit/blob/main/CHANGELOG.md"
 
 [tool.black]
