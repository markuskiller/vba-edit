name: Lint Python Code

on:
    push:
      branches: [dev]
      paths-ignore:
        - '**.md'
        - 'LICENSE'
        - 'docs/**'
    pull_request:
      branches: [dev]
      paths-ignore:
        - '**.md'
        - 'LICENSE'
        - 'docs/**'
    workflow_call:
    workflow_dispatch:

permissions:
  contents: read  # Required to checkout code

jobs:
  lint:
    runs-on: ubuntu-latest
    steps:
<<<<<<< HEAD
      - uses: actions/checkout@08c6903cd8c0fde910a37f88322edcfb5dd907a8 # v5.0.0
=======
      - uses: actions/checkout@1af3b93b6815bc44a9784bd300feb67ff0d1eeb3 # v6.0.0
>>>>>>> 8c3929d9
      - uses: actions/setup-python@e797f83bcb11b83ae66e0230d6156d7c80228e7c # v6.0.0
        with:
          python-version: '3.13'
          cache: 'pip'

      - name: Install dependencies
        run: |
          python -m pip install --upgrade pip
          python -m pip install ruff

      - name: Run Ruff
        run: ruff check --output-format=github<|MERGE_RESOLUTION|>--- conflicted
+++ resolved
@@ -5,14 +5,24 @@
       branches: [dev]
       paths-ignore:
         - '**.md'
+        - 'CHANGELOG.md'
+        - 'README.md'
+        - 'AUTHORS.md'
         - 'LICENSE'
         - 'docs/**'
+        - '.github/**'
+        - '!.github/workflows/**'
     pull_request:
       branches: [dev]
       paths-ignore:
         - '**.md'
+        - 'CHANGELOG.md'
+        - 'README.md'
+        - 'AUTHORS.md'
         - 'LICENSE'
         - 'docs/**'
+        - '.github/**'
+        - '!.github/workflows/**'
     workflow_call:
     workflow_dispatch:
 
@@ -23,11 +33,7 @@
   lint:
     runs-on: ubuntu-latest
     steps:
-<<<<<<< HEAD
-      - uses: actions/checkout@08c6903cd8c0fde910a37f88322edcfb5dd907a8 # v5.0.0
-=======
       - uses: actions/checkout@1af3b93b6815bc44a9784bd300feb67ff0d1eeb3 # v6.0.0
->>>>>>> 8c3929d9
       - uses: actions/setup-python@e797f83bcb11b83ae66e0230d6156d7c80228e7c # v6.0.0
         with:
           python-version: '3.13'
